/*
 * Copyright (C) 2012, Tomas Davidovic (http://www.davidovic.cz)
 *
 * Permission is hereby granted, free of charge, to any person obtaining
 * a copy of this software and associated documentation files (the "Software"),
 * to deal in the Software without restriction, including without limitation
 * the rights to use, copy, modify, merge, publish, distribute, sublicense,
 * and/or sell copies of the Software, and to permit persons to whom
 * the Software is furnished to do so, subject to the following conditions:
 *
 * The above copyright notice and this permission notice shall be included
 * in all copies or substantial portions of the Software.
 *
 * THE SOFTWARE IS PROVIDED "AS IS", WITHOUT WARRANTY OF ANY KIND,
 * EXPRESS OR IMPLIED, INCLUDING BUT NOT LIMITED TO THE WARRANTIES OF
 * MERCHANTABILITY, FITNESS FOR A PARTICULAR PURPOSE AND NONINFRINGEMENT.
 * IN NO EVENT SHALL THE AUTHORS OR COPYRIGHT HOLDERS BE LIABLE FOR ANY CLAIM,
 * DAMAGES OR OTHER LIABILITY, WHETHER IN AN ACTION OF CONTRACT,
 * TORT OR OTHERWISE, ARISING FROM, OUT OF OR IN CONNECTION WITH THE SOFTWARE
 * OR THE USE OR OTHER DEALINGS IN THE SOFTWARE.
 *
 * (The above is MIT License: http://en.wikipedia.org/wiki/MIT_License)
 */

#ifndef __PATHTRACER_HXX__
#define __PATHTRACER_HXX__

#include <vector>
#include <cmath>
#include "renderer.hxx"
#include "bsdf.hxx"
#include "rng.hxx"
#include "sobol.hxx"

class PathTracer : public AbstractRenderer
{
public:
<<<<<<< HEAD
    PathTracer(const Scene& aScene, int aSeed = 1234)
        : AbstractRenderer(aScene),
        mRng(aSeed, 1024)
    {
        Vec2i resolution(
            int(mScene.mCamera.mResolution.x),
            int(mScene.mCamera.mResolution.y));

        mRng.SetupForResolution(resolution);
    }
=======

    PathTracer(
        const Scene& aScene,
        int aSeed = 1234
    ) :
        AbstractRenderer(aScene), mRng(aSeed)
    {}
>>>>>>> 5dedb614

    virtual void RunIteration(int aIteration)
    {
        // We sample lights uniformly
        const int   lightCount    = mScene.GetLightCount();
        const float lightPickProb = 1.f / lightCount;

        const int resX = int(mScene.mCamera.mResolution.x);
        const int resY = int(mScene.mCamera.mResolution.y);

        for(int pixID = 0; pixID < resX * resY; pixID++)
        {
            mRng.ResetByIndex(aIteration, pixID, BaseSobol::kCameraOnly);

            //const int x = pixID % resX;
            //const int y = pixID / resX;

            //const Vec2f sample = Vec2f(float(x), float(y)) + mRng.GetVec2f();
            const Vec2f sample = mRng.GetCameraSample();

            Ray   ray = mScene.mCamera.GenerateRay(sample);
            Isect isect;
            isect.dist = 1e36f;

            Vec3f pathWeight(1.f);
            Vec3f color(0.f);
            uint  pathLength   = 1;
            bool  lastSpecular = true;
            float lastPdfW     = 1;

            for(;; ++pathLength)
            {
                if(!mScene.Intersect(ray, isect))
                {
                    if(pathLength < mMinPathLength)
                        break;

                    const BackgroundLight* background = mScene.GetBackground();
                    if(!background)
                        break;
                    // For background we cheat with the A/W suffixes,
                    // and GetRadiance actually returns W instead of A
                    float directPdfW;
                    Vec3f contrib = background->GetRadiance(mScene.mSceneSphere,
                        ray.dir, Vec3f(0), &directPdfW);
                    if(contrib.IsZero())
                        break;

                    float misWeight = 1.f;
                    if(pathLength > 1 && !lastSpecular)
                    {
                        misWeight = Mis2(lastPdfW, directPdfW * lightPickProb);
                    }

                    color += pathWeight * misWeight * contrib;
                    break;
                }

                Vec3f hitPoint = ray.org + ray.dir * isect.dist;
                isect.dist += EPS_RAY;

                BSDF<false> bsdf(ray, isect, mScene);
                if(!bsdf.IsValid())
                    break;

                // directly hit some light, lights do not reflect
                if(isect.lightID >= 0)
                {
                    if(pathLength < mMinPathLength)
                        break;

                    const AbstractLight *light = mScene.GetLightPtr(isect.lightID);
                    float directPdfA;
                    Vec3f contrib = light->GetRadiance(mScene.mSceneSphere,
                        ray.dir, hitPoint, &directPdfA);
                    if(contrib.IsZero())
                        break;

                    float misWeight = 1.f;
                    if(pathLength > 1 && !lastSpecular)
                    {
                        const float directPdfW = PdfAtoW(directPdfA, isect.dist,
                            bsdf.CosThetaFix());
                        misWeight = Mis2(lastPdfW, directPdfW * lightPickProb);
                    }

                    color += pathWeight * misWeight * contrib;
                    break;
                }

                if(pathLength >= mMaxPathLength)
                    break;

                if(bsdf.ContinuationProb() == 0)
                    break;

                // next event estimation
                if(!bsdf.IsDelta() && pathLength + 1 >= mMinPathLength)
                {
                    int lightID = int(mRng.GetFloat() * lightCount);
                    const AbstractLight *light = mScene.GetLightPtr(lightID);

                    Vec3f directionToLight;
                    float distance, directPdfW;
                    Vec3f radiance = light->Illuminate(mScene.mSceneSphere, hitPoint,
                        mRng.GetVec2f(), directionToLight, distance, directPdfW);

                    if(!radiance.IsZero())
                    {
                        float bsdfPdfW, cosThetaOut;
                        const Vec3f factor = bsdf.Evaluate(mScene,
                            directionToLight, cosThetaOut, &bsdfPdfW);

                        if(!factor.IsZero())
                        {
                            float weight = 1.f;
                            if(!light->IsDelta())
                            {
                                const float contProb = bsdf.ContinuationProb();
                                bsdfPdfW *= contProb;
                                weight = Mis2(directPdfW * lightPickProb, bsdfPdfW);
                            }

                            Vec3f contrib = (weight * cosThetaOut / (lightPickProb * directPdfW)) *
                                (radiance * factor);

                            if(!mScene.Occluded(hitPoint, directionToLight, distance))
                            {
                                color += pathWeight * contrib;
                            }
                        }
                    }
                }
                else mRng.AdvanceDimensionBy(3);

                // bounce
                {
                    Vec3f rndTriplet = mRng.GetVec3f();
                    float pdf, cosThetaOut;
                    uint  sampledEvent;

                    Vec3f factor = bsdf.Sample(mScene, rndTriplet, ray.dir,
                        pdf, cosThetaOut, &sampledEvent);

                    if(factor.IsZero())
                        break;

                    // Russian roulette
                    const float contProb = bsdf.ContinuationProb();

                    lastSpecular = (sampledEvent & BSDF<true>::kSpecular) != 0;
                    lastPdfW     = pdf * contProb;

                    if(contProb < 1.f)
                    {
                        if(mRng.GetFloat() > contProb)
                        {
                            break;
                        }
                        pdf *= contProb;
                    }
                    else mRng.AdvanceDimensionBy(1);

                    pathWeight *= factor * (cosThetaOut / pdf);
                    // We offset ray origin instead of setting tmin due to numeric
                    // issues in ray-sphere intersection. The isect.dist has to be
                    // extended by this EPS_RAY after hitpoint is determined
                    ray.org    = hitPoint + EPS_RAY * ray.dir;
                    ray.tmin   = 0.f;
                    isect.dist = 1e36f;
                }
            }
            mFramebuffer.AddColor(sample, color);
        }

        mIterations++;
    }

private:

    // Mis power (1 for balance heuristic)
    float Mis(float aPdf) const
    {
        return aPdf;
    }

    // Mis weight for 2 pdfs
    float Mis2(
        float aSamplePdf,
        float aOtherPdf) const
    {
        return Mis(aSamplePdf) / (Mis(aSamplePdf) + Mis(aOtherPdf));
    }

private:
<<<<<<< HEAD
    //Rng         mRng;
    BaseSobol mRng;
=======

    Rng mRng;
>>>>>>> 5dedb614
};

#endif //__PATHTRACER_HXX__<|MERGE_RESOLUTION|>--- conflicted
+++ resolved
@@ -35,10 +35,11 @@
 class PathTracer : public AbstractRenderer
 {
 public:
-<<<<<<< HEAD
-    PathTracer(const Scene& aScene, int aSeed = 1234)
-        : AbstractRenderer(aScene),
-        mRng(aSeed, 1024)
+    PathTracer(
+		const Scene& aScene, 
+		int aSeed = 1234
+	) : 
+		AbstractRenderer(aScene), mRng(aSeed, 1024)
     {
         Vec2i resolution(
             int(mScene.mCamera.mResolution.x),
@@ -46,15 +47,6 @@
 
         mRng.SetupForResolution(resolution);
     }
-=======
-
-    PathTracer(
-        const Scene& aScene,
-        int aSeed = 1234
-    ) :
-        AbstractRenderer(aScene), mRng(aSeed)
-    {}
->>>>>>> 5dedb614
 
     virtual void RunIteration(int aIteration)
     {
@@ -250,13 +242,8 @@
     }
 
 private:
-<<<<<<< HEAD
     //Rng         mRng;
     BaseSobol mRng;
-=======
-
-    Rng mRng;
->>>>>>> 5dedb614
 };
 
 #endif //__PATHTRACER_HXX__